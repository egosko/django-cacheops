# -*- coding: utf-8 -*-
from copy import deepcopy
import warnings
import six
import redis
from funcy import memoize, decorator, identity, is_tuple, merge

from django.conf import settings
from django.core.exceptions import ImproperlyConfigured


ALL_OPS = ('get', 'fetch', 'count', 'exists')


profile_defaults = {
    'ops': (),
    'local_get': False,
    'db_agnostic': True,
}
# NOTE: this is a compatibility for old style config,
# TODO: remove in cacheops 3.0
profiles = {
    'just_enable': {},
    'all': {'ops': ALL_OPS},
    'get': {'ops': ('get',)},
    'count': {'ops': ('count',)},
}
for key in profiles:
    profiles[key] = dict(profile_defaults, **profiles[key])


LRU = getattr(settings, 'CACHEOPS_LRU', False)
DEGRADE_ON_FAILURE = getattr(settings, 'CACHEOPS_DEGRADE_ON_FAILURE', False)


# Support DEGRADE_ON_FAILURE
if DEGRADE_ON_FAILURE:
    @decorator
    def handle_connection_failure(call):
        try:
            return call()
        except redis.ConnectionError as e:
            warnings.warn("The cacheops cache is unreachable! Error: %s" % e, RuntimeWarning)
        except redis.TimeoutError as e:
            warnings.warn("The cacheops cache timed out! Error: %s" % e, RuntimeWarning)
else:
    handle_connection_failure = identity


class SafeRedis(redis.StrictRedis):
    get = handle_connection_failure(redis.StrictRedis.get)

CacheopsRedis = SafeRedis if DEGRADE_ON_FAILURE else redis.StrictRedis

class LazyRedis(object):
    def _setup(self):
        # Connecting to redis
        try:
            redis_conf = settings.CACHEOPS_REDIS
        except AttributeError:
            raise ImproperlyConfigured('You must specify CACHEOPS_REDIS setting to use cacheops')

        client = (SafeRedis if DEGRADE_ON_FAILURE else redis.StrictRedis)(**redis_conf)

        object.__setattr__(self, '__class__', client.__class__)
        object.__setattr__(self, '__dict__', client.__dict__)

    def __getattr__(self, name):
        self._setup()
        return getattr(self, name)

<<<<<<< HEAD
    def __setattr__(self, name, value):
        self._setup()
        return setattr(self, name, value)

redis_client = LazyRedis()
=======
try:
    redis_replica_conf = settings.CACHEOPS_REDIS_REPLICA
    redis_replica = redis.StrictRedis(**redis_replica_conf)

    class ReplicaProxyRedis(CacheopsRedis):
        """ Proxy `get` calls to redis replica.
        """
        def get(self, *args, **kwargs):
            try:
                return redis_replica.get(*args, **kwargs)
            except redis.ConnectionError:
                return super(ReplicaProxyRedis, self).get(*args, **kwargs)

    redis_client = ReplicaProxyRedis(**redis_conf)
except AttributeError:
    redis_client = CacheopsRedis(**redis_conf)
>>>>>>> 59e3b16a


@memoize
def prepare_profiles():
    """
    Prepares a dict 'app.model' -> profile, for use in model_profile()
    """
    # NOTE: this is a compatibility for old style config,
    # TODO: remove in cacheops 3.0
    if hasattr(settings, 'CACHEOPS_PROFILES'):
        profiles.update(settings.CACHEOPS_PROFILES)

    if hasattr(settings, 'CACHEOPS_DEFAULTS'):
        profile_defaults.update(settings.CACHEOPS_DEFAULTS)

    model_profiles = {}
    ops = getattr(settings, 'CACHEOPS', {})
    for app_model, profile in ops.items():
        if profile is None:
            model_profiles[app_model] = None
            continue

        # NOTE: this is a compatibility for old style config,
        # TODO: remove in cacheops 3.0
        if is_tuple(profile):
            profile_name, timeout = profile[:2]

            try:
                model_profiles[app_model] = mp = deepcopy(profiles[profile_name])
            except KeyError:
                raise ImproperlyConfigured('Unknown cacheops profile "%s"' % profile_name)

            if len(profile) > 2:
                mp.update(profile[2])
            mp['timeout'] = timeout
            mp['ops'] = set(mp['ops'])
        else:
            model_profiles[app_model] = mp = merge(profile_defaults, profile)
            if mp['ops'] == 'all':
                mp['ops'] = ALL_OPS
            # People will do that anyway :)
            if isinstance(mp['ops'], six.string_types):
                mp['ops'] = [mp['ops']]
            mp['ops'] = set(mp['ops'])

        if 'timeout' not in mp:
            raise ImproperlyConfigured(
                'You must specify "timeout" option in "%s" CACHEOPS profile' % app_model)

    return model_profiles

@memoize
def model_profile(model):
    """
    Returns cacheops profile for a model
    """
    model_profiles = prepare_profiles()

    app = model._meta.app_label
    # module_name is fallback for Django 1.5-
    model_name = getattr(model._meta, 'model_name', None) or model._meta.module_name
    app_model = '%s.%s' % (app, model_name)
    for guess in (app_model, '%s.*' % app, '*.*'):
        if guess in model_profiles:
            return model_profiles[guess]
    else:
        return None<|MERGE_RESOLUTION|>--- conflicted
+++ resolved
@@ -69,13 +69,13 @@
         self._setup()
         return getattr(self, name)
 
-<<<<<<< HEAD
     def __setattr__(self, name, value):
         self._setup()
         return setattr(self, name, value)
 
 redis_client = LazyRedis()
-=======
+
+redis_conf = settings.CACHEOPS_REDIS
 try:
     redis_replica_conf = settings.CACHEOPS_REDIS_REPLICA
     redis_replica = redis.StrictRedis(**redis_replica_conf)
@@ -92,7 +92,6 @@
     redis_client = ReplicaProxyRedis(**redis_conf)
 except AttributeError:
     redis_client = CacheopsRedis(**redis_conf)
->>>>>>> 59e3b16a
 
 
 @memoize
