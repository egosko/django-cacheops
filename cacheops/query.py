# -*- coding: utf-8 -*-
import sys
import json
import threading
import six
from funcy import select_keys, cached_property, once, once_per, monkey, wraps, walk
from funcy.py2 import mapcat, map
from .cross import pickle, md5

import django
from django.utils.encoding import smart_str, force_text
from django.core.exceptions import ImproperlyConfigured
from django.db import DEFAULT_DB_ALIAS
from django.db.models import Manager, Model
from django.db.models.query import QuerySet
from django.db.models.sql.datastructures import EmptyResultSet
from django.db.models.signals import pre_save, post_save, post_delete, m2m_changed
# This thing was removed in Django 1.8
try:
    from django.db.models.query import MAX_GET_RESULTS
except ImportError:
    MAX_GET_RESULTS = None

from .conf import model_profile, model_is_fake, settings, ALL_OPS
from .utils import monkey_mix, stamp_fields, func_cache_key, cached_view_fab, family_has_profile
from .redis import redis_client, handle_connection_failure, load_script
from .tree import dnfs
from .invalidation import invalidate_obj, invalidate_dict, no_invalidation
from .transaction import transaction_states
from .signals import cache_read


__all__ = ('cached_as', 'cached_view_as', 'install_cacheops')

_local_get_cache = {}


@handle_connection_failure
def cache_thing(cache_key, data, cond_dnfs, timeout, dbs=()):
    """
    Writes data to cache and creates appropriate invalidators.
    """
    # Could have changed after last check, sometimes superficially
    if transaction_states.is_dirty(dbs):
        return
    load_script('cache_thing', settings.CACHEOPS_LRU)(
        keys=[cache_key],
        args=[
            pickle.dumps(data, -1),
            json.dumps(cond_dnfs, default=str),
            timeout
        ]
    )


def cached_as(*samples, **kwargs):
    """
    Caches results of a function and invalidates them same way as given queryset(s).
    NOTE: Ignores queryset cached ops settings, always caches.
    """
    timeout = kwargs.pop('timeout', None)
    extra = kwargs.pop('extra', None)
    key_func = kwargs.pop('key_func', func_cache_key)
    lock = kwargs.pop('lock', None)
    if not samples:
        raise TypeError('Pass a queryset, a model or an object to cache like')
    if kwargs:
        raise TypeError('Unexpected keyword arguments %s' % ', '.join(kwargs))

    # If we unexpectedly get list instead of queryset return identity decorator.
    # Paginator could do this when page.object_list is empty.
    if len(samples) == 1 and isinstance(samples[0], list):
        return lambda func: func

    def _get_queryset(sample):
        if isinstance(sample, Model):
            queryset = sample.__class__.objects.filter(pk=sample.pk)
        elif isinstance(sample, type) and issubclass(sample, Model):
            queryset = sample.objects.all()
        else:
            queryset = sample

        queryset._require_cacheprofile()

        return queryset

    querysets = map(_get_queryset, samples)
    dbs = {qs.db for qs in querysets}
    cond_dnfs = mapcat(dnfs, querysets)
    key_extra = [qs._cache_key() for qs in querysets]
    key_extra.append(extra)
    if not timeout:  # TODO: switch to is None on major release
        timeout = min(qs._cacheprofile['timeout'] for qs in querysets)
    if lock is None:
        lock = any(qs._cacheprofile['lock'] for qs in querysets)

    def decorator(func):
        @wraps(func)
        def wrapper(*args, **kwargs):
            if not settings.CACHEOPS_ENABLED or transaction_states.is_dirty(dbs):
                return func(*args, **kwargs)

            cache_key = 'as:' + key_func(func, args, kwargs, key_extra)

            with redis_client.getting(cache_key, lock=lock) as cache_data:
                cache_read.send(sender=None, func=func, hit=cache_data is not None)
                if cache_data is not None:
                    return pickle.loads(cache_data)
                else:
                    result = func(*args, **kwargs)
                    cache_thing(cache_key, result, cond_dnfs, timeout, dbs=dbs)
                    return result

        return wrapper
    return decorator


def cached_view_as(*samples, **kwargs):
    return cached_view_fab(cached_as)(*samples, **kwargs)


class QuerySetMixin(object):
    @cached_property
    def _cacheprofile(self):
        profile = model_profile(self.model)
        return profile.copy() if profile else None

    @cached_property
    def _cloning(self):
        return 1000

    def _require_cacheprofile(self):
        if self._cacheprofile is None:
            raise ImproperlyConfigured(
                'Cacheops is not enabled for %s.%s model.\n'
                'If you don\'t want to cache anything by default '
                'you can configure it with empty ops.'
                    % (self.model._meta.app_label, self.model._meta.model_name))

    def _cache_key(self):
        """
        Compute a cache key for this queryset
        """
        md = md5()
        md.update('%s.%s' % (self.__class__.__module__, self.__class__.__name__))
        # Vary cache key for proxy models
        md.update('%s.%s' % (self.model.__module__, self.model.__name__))
        # Protect from field list changes in model
        md.update(stamp_fields(self.model))
        # Use query SQL as part of a key
        try:
<<<<<<< HEAD
            sql, params = self.query.get_compiler(self.db).as_sql()
            try:
                sql_str = sql % params
            except UnicodeDecodeError:
                sql_str = sql % walk(force_text, params)
=======
            sql, params = self.query.get_compiler(self._db or DEFAULT_DB_ALIAS).as_sql()
            try:
                sql_str = sql % params
            except UnicodeDecodeError:
                sql_str = sql % map(smart_str, params)
>>>>>>> 6b99c6f2
            md.update(smart_str(sql_str))
        except EmptyResultSet:
            pass
        # If query results differ depending on database
        if self._cacheprofile and not self._cacheprofile['db_agnostic']:
            md.update(self.db)
        # Thing only appeared in Django 1.9
        it_class = getattr(self, '_iterable_class', None)
        if it_class:
            md.update('%s.%s' % (it_class.__module__, it_class.__name__))
        # 'flat' attribute changes results formatting for values_list() in Django 1.8 and earlier
        if hasattr(self, 'flat'):
            md.update(str(self.flat))

        return 'q:%s' % md.hexdigest()

    def _cache_results(self, cache_key, results):
        cond_dnfs = dnfs(self)
        cache_thing(cache_key, results, cond_dnfs, self._cacheprofile['timeout'], dbs=[self.db])

    def cache(self, ops=None, timeout=None, write_only=None, lock=None):
        """
        Enables caching for given ops
            ops        - a subset of {'get', 'fetch', 'count', 'exists'},
                         ops caching to be turned on, all enabled by default
            timeout    - override default cache timeout
            write_only - don't try fetching from cache, still write result there
            lock       - use lock to prevent dog-pile effect

        NOTE: you actually can disable caching by omiting corresponding ops,
              .cache(ops=[]) disables caching for this queryset.
        """
        self._require_cacheprofile()

        if ops is None or ops == 'all':
            ops = ALL_OPS
        if isinstance(ops, str):
            ops = {ops}
        self._cacheprofile['ops'] = set(ops)

        if timeout is not None:
            self._cacheprofile['timeout'] = timeout
        if write_only is not None:
            self._cacheprofile['write_only'] = write_only
        if lock is not None:
            self._cacheprofile['lock'] = lock

        return self

    def nocache(self):
        """
        Convinience method, turns off caching for this queryset
        """
        # cache profile not present means caching is not enabled for this model
        if self._cacheprofile is None:
            return self
        else:
            return self.cache(ops=[])

    def cloning(self, cloning=1000):
        self._cloning = cloning
        return self

    def inplace(self):
        return self.cloning(0)

    if django.VERSION >= (1, 9):
        def _clone(self, **kwargs):
            if self._cloning:
                return self.clone(**kwargs)
            else:
                self.__dict__.update(kwargs)
                return self

        def clone(self, **kwargs):
            # NOTE: need to copy profile so that clone changes won't affect this queryset
            if '_cacheprofile' in self.__dict__ and self._cacheprofile:
                kwargs.setdefault('_cacheprofile', self._cacheprofile.copy())

            clone = self._no_monkey._clone(self, **kwargs)
            clone._cloning = self._cloning - 1 if self._cloning else 0
            return clone
    else:
        def _clone(self, klass=None, setup=False, **kwargs):
            if self._cloning:
                return self.clone(klass, setup, **kwargs)
            elif klass is not None:
                # HACK: monkey patch self.query.clone for single call
                #       to return itself instead of cloning
                original_query_clone = self.query.clone

                def query_clone():
                    self.query.clone = original_query_clone
                    return self.query
                self.query.clone = query_clone
                return self.clone(klass, setup, **kwargs)
            else:
                self.__dict__.update(kwargs)
                return self

        def clone(self, klass=None, setup=False, **kwargs):
            if '_cacheprofile' in self.__dict__ and self._cacheprofile:
                kwargs.setdefault('_cacheprofile', self._cacheprofile.copy())

            clone = self._no_monkey._clone(self, klass, setup, **kwargs)
            clone._cloning = self._cloning - 1 if self._cloning else 0
            return clone

    def iterator(self):
        # TODO: drop this in next major release
        # If cache is not enabled or in transaction just fall back
        if not self._cacheprofile or 'fetch' not in self._cacheprofile['ops'] \
                or not settings.CACHEOPS_ENABLED or transaction_states[self.db].is_dirty():
            return self._no_monkey.iterator(self)

        cache_key = self._cache_key()
        # Get rid of write_only? redo self._for_write?
        if not self._cacheprofile['write_only'] and not self._for_write:
            # Trying get data from cache
            cache_data = redis_client.get(cache_key)
            cache_read.send(sender=self.model, func=None, hit=cache_data is not None)
            if cache_data is not None:
                return iter(pickle.loads(cache_data))

        # Cache miss - fetch data from overriden implementation
        def iterate():
            # NOTE: we are using self._result_cache to avoid fetching-while-fetching bug #177
            self._result_cache = []
            for obj in self._no_monkey.iterator(self):
                self._result_cache.append(obj)
                yield obj
            self._cache_results(cache_key, self._result_cache)

        return iterate()

    def _fetch_all(self):
        # If cache is not enabled or in transaction just fall back
        if not self._cacheprofile or 'fetch' not in self._cacheprofile['ops'] \
                or not settings.CACHEOPS_ENABLED or transaction_states[self.db].is_dirty():
            return self._no_monkey._fetch_all(self)

        if self._result_cache is None:
            cache_key = self._cache_key()
            lock = self._cacheprofile['lock']

            if self._cacheprofile['write_only'] or self._for_write:
                # TODO: remove .nocache() when iterator() is dropped
                self._result_cache = list(self.nocache().iterator())
                self._cache_results(cache_key, self._result_cache)
            else:
                with redis_client.getting(cache_key, lock=lock) as cache_data:
                    cache_read.send(sender=self.model, func=None, hit=cache_data is not None)
                    if cache_data is not None:
                        self._result_cache = pickle.loads(cache_data)
                    else:
                        # TODO: remove .nocache() when iterator() is dropped
                        self._result_cache = list(self.nocache().iterator())
                        self._cache_results(cache_key, self._result_cache)

        self._no_monkey._fetch_all(self)

    def count(self):
        if self._cacheprofile and 'count' in self._cacheprofile['ops']:
            # Optmization borrowed from overriden method:
            # if queryset cache is already filled just return its len
            if self._result_cache is not None:
                return len(self._result_cache)
            return cached_as(self)(lambda: self._no_monkey.count(self))()
        else:
            return self._no_monkey.count(self)

    def get(self, *args, **kwargs):
        # .get() uses the same .iterator() method to fetch data,
        # so here we add 'fetch' to ops
        if self._cacheprofile and 'get' in self._cacheprofile['ops']:
            # NOTE: local_get=True enables caching of simple gets in local memory,
            #       which is very fast, but not invalidated.
            # Don't bother with Q-objects, select_related and previous filters,
            # simple gets - thats what we are really up to here.
            if self._cacheprofile['local_get']        \
                    and not args                      \
                    and not self.query.select_related \
                    and not self.query.where.children:
                # NOTE: We use simpler way to generate a cache key to cut costs.
                #       Some day it could produce same key for diffrent requests.
                key = (self.__class__, self.model) + tuple(sorted(kwargs.items()))
                try:
                    return _local_get_cache[key]
                except KeyError:
                    _local_get_cache[key] = self._no_monkey.get(self, *args, **kwargs)
                    return _local_get_cache[key]
                except TypeError:
                    # If some arg is unhashable we can't save it to dict key,
                    # we just skip local cache in that case
                    pass

            if 'fetch' in self._cacheprofile['ops']:
                qs = self
            else:
                qs = self._clone().cache()
        else:
            qs = self

        return qs._no_monkey.get(qs, *args, **kwargs)

    def exists(self):
        if self._cacheprofile and 'exists' in self._cacheprofile['ops']:
            if self._result_cache is not None:
                return bool(self._result_cache)
            return cached_as(self)(lambda: self._no_monkey.exists(self))()
        else:
            return self._no_monkey.exists(self)

    def bulk_create(self, objs, batch_size=None):
        objs = self._no_monkey.bulk_create(self, objs, batch_size=batch_size)
        if family_has_profile(self.model):
            for obj in objs:
                invalidate_obj(obj)
        return objs

    def invalidated_update(self, **kwargs):
        clone = self._clone().nocache()
        clone._for_write = True  # affects routing

        objects = list(clone.iterator())  # bypass queryset cache
        rows = clone.update(**kwargs)
        objects.extend(clone.iterator())
        for obj in objects:
            invalidate_obj(obj)
        return rows


def connect_first(signal, receiver, sender):
    old_receivers = signal.receivers
    signal.receivers = []
    signal.connect(receiver, sender=sender, weak=False)
    signal.receivers += old_receivers

# We need to stash old object before Model.save() to invalidate on its properties
_old_objs = threading.local()

class ManagerMixin(object):
    @once_per('cls')
    def _install_cacheops(self, cls):
        if family_has_profile(cls):
            # Set up signals
            connect_first(pre_save, self._pre_save, sender=cls)
            connect_first(post_save, self._post_save, sender=cls)
            connect_first(post_delete, self._post_delete, sender=cls)

            # Install auto-created models as their module attributes to make them picklable
            module = sys.modules[cls.__module__]
            if not hasattr(module, cls.__name__):
                setattr(module, cls.__name__, cls)

    def contribute_to_class(self, cls, name):
        self._no_monkey.contribute_to_class(self, cls, name)
        # Django 1.7+ migrations create lots of fake models, just skip them
        # NOTE: we make it here rather then inside _install_cacheops()
        #       because we don't want @once_per() to hold refs to all of them.
        if not model_is_fake(cls):
            self._install_cacheops(cls)

    def _pre_save(self, sender, instance, **kwargs):
        if not (instance.pk is None or instance._state.adding or no_invalidation.active):
            try:
                _old_objs.__dict__[sender, instance.pk] = sender.objects.get(pk=instance.pk)
            except sender.DoesNotExist:
                pass

    def _post_save(self, sender, instance, **kwargs):
        if not settings.CACHEOPS_ENABLED:
            return

        # Invoke invalidations for both old and new versions of saved object
        old = _old_objs.__dict__.pop((sender, instance.pk), None)
        if old:
            invalidate_obj(old)
        invalidate_obj(instance)

        # We run invalidations but skip caching if we are dirty
        if transaction_states[instance._state.db].is_dirty():
            return

        # NOTE: it's possible for this to be a subclass, e.g. proxy, without cacheprofile,
        #       but its base having one. Or vice versa.
        #       We still need to invalidate in this case, but cache on save better be skipped.
        cacheprofile = model_profile(instance.__class__)
        if not cacheprofile:
            return

        # Enabled cache_on_save makes us write saved object to cache.
        # Later it can be retrieved with .get(<cache_on_save_field>=<value>)
        # <cache_on_save_field> is pk unless specified.
        # This sweet trick saves a db request and helps with slave lag.
        cache_on_save = cacheprofile.get('cache_on_save')
        if cache_on_save:
            # HACK: We get this object "from field" so it can contain
            #       some undesirable attributes or other objects attached.
            #       RelatedField accessors do that, for example.
            #
            #       So we strip down any _*_cache attrs before saving
            #       and later reassign them
            unwanted_dict = select_keys(r'^_.*_cache$', instance.__dict__)
            for k in unwanted_dict:
                del instance.__dict__[k]

            key = 'pk' if cache_on_save is True else cache_on_save
            cond = {key: getattr(instance, key)}
            qs = sender.objects.inplace().filter(**cond).order_by()
            if MAX_GET_RESULTS:
                qs = qs[:MAX_GET_RESULTS + 1]
            qs._cache_results(qs._cache_key(), [instance])

            # Reverting stripped attributes
            instance.__dict__.update(unwanted_dict)

    def _post_delete(self, sender, instance, **kwargs):
        """
        Invalidation upon object deletion.
        """
        # NOTE: this will behave wrong if someone changed object fields
        #       before deletion (why anyone will do that?)
        invalidate_obj(instance)

    def inplace(self):
        return self.get_queryset().inplace()

    def cache(self, *args, **kwargs):
        return self.get_queryset().cache(*args, **kwargs)

    def nocache(self):
        return self.get_queryset().nocache()

    def invalidated_update(self, **kwargs):
        return self.get_queryset().inplace().invalidated_update(**kwargs)


def invalidate_m2m(sender=None, instance=None, model=None, action=None, pk_set=None, reverse=None,
                   **kwargs):
    """
    Invoke invalidation on m2m changes.
    """
    # Skip this machinery for explicit through tables,
    # since post_save and post_delete events are triggered for them
    if not sender._meta.auto_created:
        return
    if action not in ('pre_clear', 'post_add', 'pre_remove'):
        return

    # NOTE: .rel moved to .remote_field in Django 1.9
    if django.VERSION >= (1, 9):
        get_remote = lambda f: f.remote_field
    else:
        get_remote = lambda f: f.rel
    m2m = next(m2m for m2m in instance._meta.many_to_many + model._meta.many_to_many
                   if get_remote(m2m).through == sender)
    instance_column, model_column = m2m.m2m_column_name(), m2m.m2m_reverse_name()
    if reverse:
        instance_column, model_column = model_column, instance_column

    # TODO: optimize several invalidate_objs/dicts at once
    if action == 'pre_clear':
        objects = sender.objects.filter(**{instance_column: instance.pk})
        for obj in objects:
            invalidate_obj(obj)
    elif action in ('post_add', 'pre_remove'):
        # NOTE: we don't need to query through objects here,
        #       cause we already know all their meaningfull attributes.
        for pk in pk_set:
            invalidate_dict(sender, {
                instance_column: instance.pk,
                model_column: pk
            })


@once
def install_cacheops():
    """
    Installs cacheops by numerous monkey patches
    """
    monkey_mix(Manager, ManagerMixin)
    monkey_mix(QuerySet, QuerySetMixin)
    QuerySet._cacheprofile = QuerySetMixin._cacheprofile
    QuerySet._cloning = QuerySetMixin._cloning

    # DateQuerySet existed in Django 1.7 and earlier
    # Values*QuerySet existed in Django 1.8 and earlier
    from django.db.models import query
    for cls_name in ('ValuesQuerySet', 'ValuesListQuerySet', 'DateQuerySet'):
        if hasattr(query, cls_name):
            cls = getattr(query, cls_name)
            monkey_mix(cls, QuerySetMixin, ['iterator'])

    # Use app registry to introspect used apps
    from django.apps import apps

    # Install profile and signal handlers for any earlier created models
    for model in apps.get_models(include_auto_created=True):
        model._default_manager._install_cacheops(model)

    # Turn off caching in admin
    if apps.is_installed('django.contrib.admin'):
        from django.contrib.admin.options import ModelAdmin

        @monkey(ModelAdmin)
        def get_queryset(self, request):
            return get_queryset.original(self, request).nocache()

    # Bind m2m changed handler
    m2m_changed.connect(invalidate_m2m)

    # Make buffers/memoryviews pickleable to serialize binary field data
    if six.PY2:
        import copy_reg
        copy_reg.pickle(buffer, lambda b: (buffer, (bytes(b),)))  # noqa
    if six.PY3:
        import copyreg
        copyreg.pickle(memoryview, lambda b: (memoryview, (bytes(b),)))<|MERGE_RESOLUTION|>--- conflicted
+++ resolved
@@ -149,19 +149,11 @@
         md.update(stamp_fields(self.model))
         # Use query SQL as part of a key
         try:
-<<<<<<< HEAD
-            sql, params = self.query.get_compiler(self.db).as_sql()
+            sql, params = self.query.get_compiler(self.db or DEFAULT_DB_ALIAS).as_sql()
             try:
                 sql_str = sql % params
             except UnicodeDecodeError:
                 sql_str = sql % walk(force_text, params)
-=======
-            sql, params = self.query.get_compiler(self._db or DEFAULT_DB_ALIAS).as_sql()
-            try:
-                sql_str = sql % params
-            except UnicodeDecodeError:
-                sql_str = sql % map(smart_str, params)
->>>>>>> 6b99c6f2
             md.update(smart_str(sql_str))
         except EmptyResultSet:
             pass
