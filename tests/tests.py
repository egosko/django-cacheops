# -*- coding: utf-8 -*-
import re
import unittest

import mock
from django.db import connection, connections
from django.test import TestCase
from django.test.client import RequestFactory
from django.contrib.auth.models import User
from django.template import Context, Template
from django.db.models import F
from django.core.urlresolvers import reverse
from redis import TimeoutError

from cacheops import invalidate_all, invalidate_model, invalidate_obj, no_invalidation, \
                     cached, cached_view, cached_as, cached_view_as
from cacheops import invalidate_fragment
from cacheops.templatetags.cacheops import register
from cacheops.transaction import transaction_states
from cacheops.signals import cache_read
from cacheops.conf import settings

decorator_tag = register.decorator_tag
from .models import *  # noqa


class BaseTestCase(TestCase):
    def setUp(self):
        # Emulate not being in transaction by tricking system to ignore its pretest level.
        # TestCase wraps each test into 1 or 2 transaction(s) altering cacheops behavior.
        # The alternative is using TransactionTestCase, which is 10x slow.
        from funcy import empty
        transaction_states._states, self._states \
            = empty(transaction_states._states), transaction_states._states

        invalidate_all()

    def tearDown(self):
        transaction_states._states = self._states

        try:
            from cacheops.redis import clear_degraded_client_marks
            clear_degraded_client_marks()
        except ImportError:
            pass


class BasicTests(BaseTestCase):
    fixtures = ['basic']

    def test_it_works(self):
        with self.assertNumQueries(1):
            cnt1 = Category.objects.cache().count()
            cnt2 = Category.objects.cache().count()
            self.assertEqual(cnt1, cnt2)

    def test_empty(self):
        with self.assertNumQueries(0):
            list(Category.objects.cache().filter(id__in=[]))

    def test_exact(self):
        list(Category.objects.filter(pk=1).cache())
        with self.assertNumQueries(0):
            list(Category.objects.filter(pk__exact=1).cache())

    def test_exists(self):
        with self.assertNumQueries(1):
            Category.objects.cache(ops='exists').exists()
            Category.objects.cache(ops='exists').exists()

    def test_some(self):
        # Ignoring SOME condition lead to wrong DNF for this queryset,
        # which leads to no invalidation
        list(Category.objects.exclude(pk__in=range(10), pk__isnull=False).cache())
        c = Category.objects.get(pk=1)
        c.save()
        with self.assertNumQueries(1):
            list(Category.objects.exclude(pk__in=range(10), pk__isnull=False).cache())

    # TODO: remove this test when .iterator() is removed
    def test_lazy(self):
        inc = _make_inc()

        from django.db.models.signals import post_init
        post_init.connect(inc, sender=Category)

        qs = Category.objects.cache()
        for c in qs.iterator():
            break
        self.assertEqual(inc.get(), 1)

        post_init.disconnect(inc)

    def test_invalidation(self):
        post = Post.objects.cache().get(pk=1)
        post.title += ' changed'
        post.save()

        with self.assertNumQueries(1):
            changed_post = Post.objects.cache().get(pk=1)
            self.assertEqual(post.title, changed_post.title)

    def test_invalidate_by_foreign_key(self):
        posts = list(Post.objects.cache().filter(category=1))
        Post.objects.create(title='New Post', category_id=1)

        with self.assertNumQueries(1):
            changed_posts = list(Post.objects.cache().filter(category=1))
            self.assertEqual(len(changed_posts), len(posts) + 1)

    def test_invalidate_by_one_to_one(self):
        extras = list(Extra.objects.cache().filter(post=3))
        Extra.objects.create(post_id=3, tag=0)

        with self.assertNumQueries(1):
            changed_extras = list(Extra.objects.cache().filter(post=3))
            self.assertEqual(len(changed_extras), len(extras) + 1)

    def test_invalidate_by_boolean(self):
        count = Post.objects.cache().filter(visible=True).count()

        post = Post.objects.get(pk=1, visible=True)
        post.visible = False
        post.save()

        with self.assertNumQueries(1):
            new_count = Post.objects.cache().filter(visible=True).count()
            self.assertEqual(new_count, count - 1)

    def test_bulk_create(self):
        cnt = Category.objects.cache().count()
        Category.objects.bulk_create([Category(title='hi'), Category(title='there')])

        with self.assertNumQueries(1):
            cnt2 = Category.objects.cache().count()
            self.assertEqual(cnt2, cnt + 2)

    def test_db_column(self):
        e = Extra.objects.cache().get(tag=5)
        e.save()

    def test_fk_to_db_column(self):
        e = Extra.objects.cache().get(to_tag__tag=5)
        e.save()

        with self.assertNumQueries(1):
            Extra.objects.cache().get(to_tag=5)

    def test_expressions(self):
        qs = Extra.objects.cache().filter(tag=F('to_tag') + 1, to_tag=F('tag').bitor(5))
        qs.count()
        with self.assertNumQueries(0):
            qs.count()

    def test_expressions_save(self):
        # Check saving F
        extra = Extra.objects.get(pk=1)
        extra.tag = F('tag')
        extra.save()

        # Check saving ExressionNode
        Extra.objects.create(post_id=3, tag=7)
        extra = Extra.objects.get(pk=3)
        extra.tag = F('tag') + 1
        extra.save()

    def test_combine(self):
        qs = Post.objects.filter(pk__in=[1, 2]) & Post.objects.all()
        self.assertEqual(list(qs.cache()), list(qs))

        qs = Post.objects.filter(pk__in=[1, 2]) | Post.objects.none()
        self.assertEqual(list(qs.cache()), list(qs))


class ValuesTests(BaseTestCase):
    fixtures = ['basic']

    def test_it_works(self):
        with self.assertNumQueries(1):
            len(Category.objects.cache().values())
            len(Category.objects.cache().values())

    def test_it_varies_on_class(self):
        with self.assertNumQueries(2):
            len(Category.objects.cache())
            len(Category.objects.cache().values())

    def test_it_varies_on_flat(self):
        with self.assertNumQueries(2):
            len(Category.objects.cache().values_list())
            len(Category.objects.cache().values_list(flat=True))


class NoInvalidationTests(BaseTestCase):
    fixtures = ['basic']

    def _template(self, invalidate):
        post = Post.objects.cache().get(pk=1)
        invalidate(post)

        with self.assertNumQueries(0):
            Post.objects.cache().get(pk=1)

    def test_context_manager(self):
        def invalidate(post):
            with no_invalidation:
                invalidate_obj(post)
        self._template(invalidate)

    def test_decorator(self):
        self._template(no_invalidation(invalidate_obj))

    def test_nested(self):
        def invalidate(post):
            with no_invalidation:
                with no_invalidation:
                    pass
                invalidate_obj(post)
        self._template(invalidate)


class DecoratorTests(BaseTestCase):
    def test_cached_as_model(self):
        get_calls = _make_inc(cached_as(Category))

        self.assertEqual(get_calls(), 1)      # miss
        self.assertEqual(get_calls(), 1)      # hit
        Category.objects.create(title='test') # invalidate
        self.assertEqual(get_calls(), 2)      # miss

    def test_cached_as_cond(self):
        get_calls = _make_inc(cached_as(Category.objects.filter(title='test')))

        self.assertEqual(get_calls(), 1)      # cache
        Category.objects.create(title='miss') # don't invalidate
        self.assertEqual(get_calls(), 1)      # hit
        Category.objects.create(title='test') # invalidate
        self.assertEqual(get_calls(), 2)      # miss

    def test_cached_as_obj(self):
        c = Category.objects.create(title='test')
        get_calls = _make_inc(cached_as(c))

        self.assertEqual(get_calls(), 1)      # cache
        Category.objects.create(title='miss') # don't invalidate
        self.assertEqual(get_calls(), 1)      # hit
        c.title = 'new'
        c.save()                              # invalidate
        self.assertEqual(get_calls(), 2)      # miss

    def test_cached_as_depends_on_args(self):
        get_calls = _make_inc(cached_as(Category))

        self.assertEqual(get_calls(1), 1)      # cache
        self.assertEqual(get_calls(1), 1)      # hit
        self.assertEqual(get_calls(2), 2)      # miss

    def test_cached_as_depends_on_two_models(self):
        get_calls = _make_inc(cached_as(Category, Post))
        c = Category.objects.create(title='miss')
        p = Post.objects.create(title='New Post', category=c)

        self.assertEqual(get_calls(1), 1)      # cache
        c.title = 'new title'
        c.save()                               # invalidate by Category
        self.assertEqual(get_calls(1), 2)      # miss and cache
        p.title = 'new title'
        p.save()                               # invalidate by Post
        self.assertEqual(get_calls(1), 3)      # miss and cache

    def test_cached_view_as(self):
        get_calls = _make_inc(cached_view_as(Category))

        factory = RequestFactory()
        r1 = factory.get('/hi')
        r2 = factory.get('/hi')
        r2.META['REMOTE_ADDR'] = '10.10.10.10'
        r3 = factory.get('/bye')

        self.assertEqual(get_calls(r1), 1) # cache
        self.assertEqual(get_calls(r1), 1) # hit
        self.assertEqual(get_calls(r2), 1) # hit, since only url is considered
        self.assertEqual(get_calls(r3), 2) # miss

    def test_cached_view_on_template_response(self):
        from django.template.response import TemplateResponse
        # NOTE: get_template_from_string() removed in Django 1.8
        try:
            from django.template import engines
            from_string = engines['django'].from_string
        except ImportError:
            from django.template.loader import get_template_from_string as from_string

        @cached_view_as(Category)
        def view(request):
            return TemplateResponse(request, from_string('hi'))

        factory = RequestFactory()
        view(factory.get('/hi'))


from datetime import date, datetime, time

class WeirdTests(BaseTestCase):
    def _template(self, field, value):
        qs = Weird.objects.cache().filter(**{field: value})
        count = qs.count()

        obj = Weird.objects.create(**{field: value})

        with self.assertNumQueries(2):
            self.assertEqual(qs.count(), count + 1)
            new_obj = qs.get(pk=obj.pk)
            self.assertEqual(getattr(new_obj, field), value)

    def test_date(self):
        self._template('date_field', date.today())

    def test_datetime(self):
        # NOTE: some databases (mysql) don't store microseconds
        self._template('datetime_field', datetime.now().replace(microsecond=0))

    def test_time(self):
        self._template('time_field', time(10, 30))

    def test_list(self):
        self._template('list_field', [1, 2])

    def test_binary(self):
        obj = Weird.objects.create(binary_field=b'12345')
        Weird.objects.cache().get(pk=obj.pk)
        Weird.objects.cache().get(pk=obj.pk)

    def test_custom(self):
        self._template('custom_field', CustomValue('some'))

    def test_weird_custom(self):
        class WeirdCustom(CustomValue):
            def __str__(self):
                return 'other'
        self._template('custom_field', WeirdCustom('some'))

    def test_custom_query(self):
        list(Weird.customs.cache())


# First appeared in Django 1.8
try:
    from django.contrib.postgres.fields import ArrayField
except ImportError:
    ArrayField = None

@unittest.skipIf(ArrayField is None, "No postgres array fields")
@unittest.skipIf(connection.vendor != 'postgresql', "Only for PostgreSQL")
class ArrayTests(BaseTestCase):
    def test_contains(self):
        list(TaggedPost.objects.filter(tags__contains=[42]).cache())

    def test_len(self):
        list(TaggedPost.objects.filter(tags__len=42).cache())


class TemplateTests(BaseTestCase):
    def assertRendersTo(self, template, context, result):
        s = template.render(Context(context))
        self.assertEqual(re.sub(r'\s+', '', s), result)

    def test_cached(self):
        inc_a = _make_inc()
        inc_b = _make_inc()
        t = Template("""
            {% load cacheops %}
            {% cached 60 'a' %}.a{{ a }}{% endcached %}
            {% cached 60 'a' %}.a{{ a }}{% endcached %}
            {% cached 60 'a' 'variant' %}.a{{ a }}{% endcached %}
            {% cached timeout=60 fragment_name='b' %}.b{{ b }}{% endcached %}
        """)

        self.assertRendersTo(t, {'a': inc_a, 'b': inc_b}, '.a1.a1.a2.b1')

    def test_invalidate_fragment(self):
        inc = _make_inc()
        t = Template("""
            {% load cacheops %}
            {% cached 60 'a' %}.{{ inc }}{% endcached %}
        """)

        self.assertRendersTo(t, {'inc': inc}, '.1')

        invalidate_fragment('a')
        self.assertRendersTo(t, {'inc': inc}, '.2')

    def test_cached_as(self):
        inc = _make_inc()
        qs = Post.objects.all()
        t = Template("""
            {% load cacheops %}
            {% cached_as qs 0 'a' %}.{{ inc }}{% endcached_as %}
            {% cached_as qs timeout=60 fragment_name='a' %}.{{ inc }}{% endcached_as %}
            {% cached_as qs fragment_name='a' timeout=60 %}.{{ inc }}{% endcached_as %}
        """)

        # All the forms are equivalent
        self.assertRendersTo(t, {'inc': inc, 'qs': qs}, '.1.1.1')

        # Cache works across calls
        self.assertRendersTo(t, {'inc': inc, 'qs': qs}, '.1.1.1')

        # Post invalidation clears cache
        invalidate_model(Post)
        self.assertRendersTo(t, {'inc': inc, 'qs': qs}, '.2.2.2')

    def test_decorator_tag(self):
        @decorator_tag
        def my_cached(flag):
            return cached(timeout=60) if flag else lambda x: x

        inc = _make_inc()
        t = Template("""
            {% load cacheops %}
            {% my_cached 1 %}.{{ inc }}{% endmy_cached %}
            {% my_cached 0 %}.{{ inc }}{% endmy_cached %}
            {% my_cached 0 %}.{{ inc }}{% endmy_cached %}
            {% my_cached 1 %}.{{ inc }}{% endmy_cached %}
        """)

        self.assertRendersTo(t, {'inc': inc}, '.1.2.3.1')

    def test_decorator_tag_context(self):
        @decorator_tag(takes_context=True)
        def my_cached(context):
            return cached(timeout=60) if context['flag'] else lambda x: x

        inc = _make_inc()
        t = Template("""
            {% load cacheops %}
            {% my_cached %}.{{ inc }}{% endmy_cached %}
            {% my_cached %}.{{ inc }}{% endmy_cached %}
        """)

        self.assertRendersTo(t, {'inc': inc, 'flag': True}, '.1.1')
        self.assertRendersTo(t, {'inc': inc, 'flag': False}, '.2.3')


class IssueTests(BaseTestCase):
    fixtures = ['basic']

    def setUp(self):
        self.user = User.objects.create(pk=1, username='Suor')
        Profile.objects.create(pk=2, user=self.user, tag=10)
        super(IssueTests, self).setUp()

    def test_16(self):
        p = Profile.objects.cache().get(user__id__exact=1)
        p.save()

        with self.assertNumQueries(1):
            Profile.objects.cache().get(user=1)

    def test_29(self):
        Brand.objects.exclude(labels__in=[1, 2, 3]).cache().count()

    def test_45(self):
        m = CacheOnSaveModel(title="test")
        m.save()

        with self.assertNumQueries(0):
            CacheOnSaveModel.objects.cache().get(pk=m.pk)

    def test_57(self):
        list(Post.objects.filter(category__in=Category.objects.nocache()).cache())

    def test_114(self):
        list(Category.objects.cache().filter(title=u'ó'))

    def test_145(self):
        # Create One with boolean False
        one = One.objects.create(boolean=False)

        # Update boolean to True
        one = One.objects.cache().get(id=one.id)
        one.boolean = True
        one.save()  # An error was in post_save signal handler

    def test_159(self):
        brand = Brand.objects.create(pk=1)
        label = Label.objects.create(pk=2)
        brand.labels.add(label)

        # Create another brand with the same pk as label.
        # This will trigger a bug invalidating brands quering them by label id.
        another_brand = Brand.objects.create(pk=2)

        list(brand.labels.cache())
        list(another_brand.labels.cache())

        # Clear brands for label linked to brand, but not another_brand.
        label.brands.clear()

        # Cache must stay for another_brand
        with self.assertNumQueries(0):
            list(another_brand.labels.cache())

    def test_161(self):
        categories = Category.objects.using('slave').filter(title='Python')
        list(Post.objects.using('slave').filter(category__in=categories).cache())

    @unittest.skipIf(connection.vendor == 'mysql', 'MySQL fails with encodings')
    def test_161_non_ascii(self):
        # Non ascii text in non-unicode str literal
        list(Category.objects.filter(title='фыва').cache())
        list(Category.objects.filter(title='фыва', title__startswith='фыва').cache())

    def test_169(self):
        c = Category.objects.prefetch_related('posts').get(pk=3)
        c.posts.get(visible=1)  # this used to fail

    def test_173(self):
        extra = Extra.objects.get(pk=1)
        title = extra.post.category.title

        # Cache
        list(Extra.objects.filter(post__category__title=title).cache())

        # Break the link
        extra.post.category_id = 2
        extra.post.save()

        # Fail because neither Extra nor Catehory changed, but something in between
        self.assertEqual([], list(Extra.objects.filter(post__category__title=title).cache()))

    # TODO: remove with QuerySetMixin.iterator() on next major release
    def test_177(self):
        c = Category.objects.get(pk=1)
        c.posts_copy = c.posts.cache()
        bool(c.posts_copy)

    def test_217(self):
        # Destroy and recreate model manager
        Post.objects.__class__().contribute_to_class(Post, 'objects')

        # Test invalidation
        post = Post.objects.cache().get(pk=1)
        post.title += ' changed'
        post.save()

        with self.assertNumQueries(1):
            changed_post = Post.objects.cache().get(pk=1)
            self.assertEqual(post.title, changed_post.title)

    def test_232(self):
        list(Post.objects.cache().filter(category__in=[None, 1]).filter(category=1))


class LocalGetTests(BaseTestCase):
    def setUp(self):
        Local.objects.create(pk=1)
        super(LocalGetTests, self).setUp()

    def test_unhashable_args(self):
        Local.objects.cache().get(pk__in=[1, 2])


class RelatedTests(BaseTestCase):
    fixtures = ['basic']

    def _template(self, qs, change, should_invalidate=True):
        list(qs._clone().cache())
        change()
        with self.assertNumQueries(1 if should_invalidate else 0):
            list(qs.cache())

    def test_related_invalidation(self):
        self._template(
            Post.objects.filter(category__title='Django'),
            lambda: Category.objects.get(title='Django').save()
        )

    def test_reverse_fk(self):
        self._template(
            Category.objects.filter(posts__title='Cacheops'),
            lambda: Post.objects.get(title='Cacheops').save()
        )

    def test_reverse_fk_same(self):
        title = "Implicit variable as pronoun"
        self._template(
            Category.objects.filter(posts__title=title, posts__visible=True),
            lambda: Post.objects.get(title=title, visible=True).save()
        )
        self._template(
            Category.objects.filter(posts__title=title, posts__visible=False),
            lambda: Post.objects.get(title=title, visible=True).save(),
            should_invalidate=False,
        )

    def test_reverse_fk_separate(self):
        title = "Implicit variable as pronoun"
        self._template(
            Category.objects.filter(posts__title=title).filter(posts__visible=True),
            lambda: Post.objects.get(title=title, visible=True).save()
        )
        self._template(
            Category.objects.filter(posts__title=title).filter(posts__visible=False),
            lambda: Post.objects.get(title=title, visible=True).save(),
        )


class M2MTests(BaseTestCase):
    brand_cls = Brand
    label_cls = Label

    def setUp(self):
        self.bf = self.brand_cls.objects.create()
        self.bs = self.brand_cls.objects.create()

        self.fast = self.label_cls.objects.create(text='fast')
        self.slow = self.label_cls.objects.create(text='slow')
        self.furious = self.label_cls.objects.create(text='furios')

        self.setup_m2m()
        super(M2MTests, self).setUp()

    def setup_m2m(self):
        self.bf.labels.add(self.fast, self.furious)
        self.bs.labels.add(self.slow, self.furious)

    def _template(self, qs_or_action, change, should_invalidate=True):
        if hasattr(qs_or_action, 'all'):
            action = lambda: list(qs_or_action.all().cache())
        else:
            action = qs_or_action

        action()
        change()
        with self.assertNumQueries(1 if should_invalidate else 0):
            action()

    def test_target_invalidates_on_clear(self):
        self._template(
            self.bf.labels,
            lambda: self.bf.labels.clear()
        )

    def test_base_invalidates_on_clear(self):
        self._template(
            self.furious.brands,
            lambda: self.bf.labels.clear()
        )

    def test_granular_through_on_clear(self):
        through_qs = self.brand_cls.labels.through.objects.cache() \
                                                  .filter(brand=self.bs, label=self.slow)
        self._template(
            lambda: through_qs.get(),
            lambda: self.bf.labels.clear(),
            should_invalidate=False
        )

    def test_granular_target_on_clear(self):
        self._template(
            lambda: self.label_cls.objects.cache().get(pk=self.slow.pk),
            lambda: self.bf.labels.clear(),
            should_invalidate=False
        )

    def test_target_invalidates_on_add(self):
        self._template(
            self.bf.labels,
            lambda: self.bf.labels.add(self.slow)
        )

    def test_base_invalidates_on_add(self):
        self._template(
            self.slow.brands,
            lambda: self.bf.labels.add(self.slow)
        )

    def test_target_invalidates_on_remove(self):
        self._template(
            self.bf.labels,
            lambda: self.bf.labels.remove(self.furious)
        )

    def test_base_invalidates_on_remove(self):
        self._template(
            self.furious.brands,
            lambda: self.bf.labels.remove(self.furious)
        )


class MultiTableInheritanceWithM2MTest(M2MTests):
    brand_cls = PremiumBrand


class M2MThroughTests(M2MTests):
    brand_cls = BrandT
    label_cls = LabelT

    def setup_m2m(self):
        Labeling.objects.create(brand=self.bf, label=self.fast, tag=10)
        Labeling.objects.create(brand=self.bf, label=self.furious, tag=11)
        Labeling.objects.create(brand=self.bs, label=self.slow, tag=20)
        Labeling.objects.create(brand=self.bs, label=self.furious, tag=21)

    # No add and remove methods for explicit through models
    test_target_invalidates_on_add = None
    test_base_invalidates_on_add = None
    test_target_invalidates_on_remove = None
    test_base_invalidates_on_remove = None

    def test_target_invalidates_on_create(self):
        self._template(
            self.bf.labels,
            lambda: Labeling.objects.create(brand=self.bf, label=self.slow, tag=1)
        )

    def test_base_invalidates_on_create(self):
        self._template(
            self.slow.brands,
            lambda: Labeling.objects.create(brand=self.bf, label=self.slow, tag=1)
        )

    def test_target_invalidates_on_delete(self):
        self._template(
            self.bf.labels,
            lambda: Labeling.objects.get(brand=self.bf, label=self.furious).delete()
        )

    def test_base_invalidates_on_delete(self):
        self._template(
            self.furious.brands,
            # lambda: Labeling.objects.filter(brand=self.bf, label=self.furious).delete()
            lambda: Labeling.objects.get(brand=self.bf, label=self.furious).delete()
        )


class ProxyTests(BaseTestCase):
    def test_30(self):
        list(VideoProxy.objects.cache())
        Video.objects.create(title='Pulp Fiction')

        with self.assertNumQueries(1):
            list(VideoProxy.objects.cache())

    def test_30_reversed(self):
        list(Video.objects.cache())
        VideoProxy.objects.create(title='Pulp Fiction')

        with self.assertNumQueries(1):
            list(Video.objects.cache())

    @unittest.expectedFailure
    def test_interchange(self):
        list(Video.objects.cache())

        with self.assertNumQueries(0):
            list(VideoProxy.objects.cache())

    def test_148_invalidate_from_non_cached_proxy(self):
        video = Video.objects.create(title='Pulp Fiction')
        Video.objects.cache().get(title=video.title)
        NonCachedVideoProxy.objects.get(id=video.id).delete()

        with self.assertRaises(Video.DoesNotExist):
            Video.objects.cache().get(title=video.title)

    def test_148_reverse(self):
        media = NonCachedMedia.objects.create(title='Pulp Fiction')
        MediaProxy.objects.cache().get(title=media.title)
        NonCachedMedia.objects.get(id=media.id).delete()

        with self.assertRaises(NonCachedMedia.DoesNotExist):
            MediaProxy.objects.cache().get(title=media.title)

    def test_proxy_caching(self):
        video = Video.objects.create(title='Pulp Fiction')
        self.assertEqual(type(Video.objects.cache().get(pk=video.pk)),
                         Video)
        self.assertEqual(type(VideoProxy.objects.cache().get(pk=video.pk)),
                         VideoProxy)

    def test_proxy_caching_reversed(self):
        video = Video.objects.create(title='Pulp Fiction')
        self.assertEqual(type(VideoProxy.objects.cache().get(pk=video.pk)),
                         VideoProxy)
        self.assertEqual(type(Video.objects.cache().get(pk=video.pk)),
                         Video)


class MultitableInheritanceTests(BaseTestCase):
    @unittest.expectedFailure
    def test_sub_added(self):
        media_count = Media.objects.cache().count()
        Movie.objects.create(name="Matrix", year=1999)

        with self.assertNumQueries(1):
            self.assertEqual(Media.objects.cache().count(), media_count + 1)

    @unittest.expectedFailure
    def test_base_changed(self):
        matrix = Movie.objects.create(name="Matrix", year=1999)
        list(Movie.objects.cache())

        media = Media.objects.get(pk=matrix.pk)
        media.name = "Matrix (original)"
        media.save()

        with self.assertNumQueries(1):
            list(Movie.objects.cache())


class SimpleCacheTests(BaseTestCase):
    def test_cached(self):
        calls = [0]

        @cached(timeout=100)
        def get_calls(_):
            calls[0] += 1
            return calls[0]

        self.assertEqual(get_calls(1), 1)
        self.assertEqual(get_calls(1), 1)
        self.assertEqual(get_calls(2), 2)
        get_calls.invalidate(2)
        self.assertEqual(get_calls(2), 3)

        get_calls.key(2).delete()
        self.assertEqual(get_calls(2), 4)

        get_calls.key(2).set(42)
        self.assertEqual(get_calls(2), 42)

    def test_cached_view(self):
        calls = [0]

        @cached_view(timeout=100)
        def get_calls(request):
            calls[0] += 1
            return calls[0]

        factory = RequestFactory()
        r1 = factory.get('/hi')
        r2 = factory.get('/hi')
        r2.META['REMOTE_ADDR'] = '10.10.10.10'
        r3 = factory.get('/bye')

        self.assertEqual(get_calls(r1), 1) # cache
        self.assertEqual(get_calls(r1), 1) # hit
        self.assertEqual(get_calls(r2), 1) # hit, since only url is considered
        self.assertEqual(get_calls(r3), 2) # miss

        get_calls.invalidate(r1)
        self.assertEqual(get_calls(r1), 3) # miss

        # Can pass uri to invalidate
        get_calls.invalidate(r1.build_absolute_uri())
        self.assertEqual(get_calls(r1), 4) # miss


class DbAgnosticTests(BaseTestCase):
    def test_db_agnostic_by_default(self):
        list(DbAgnostic.objects.cache())

        with self.assertNumQueries(0, using='slave'):
            list(DbAgnostic.objects.cache().using('slave'))

    def test_db_agnostic_disabled(self):
        list(DbBinded.objects.cache())

        # HACK: This prevents initialization queries to break .assertNumQueries() in MySQL.
        #       Also there is no .ensure_connection() in older Djangos, thus it's even uglier.
        connections['slave'].cursor().close()

        with self.assertNumQueries(1, using='slave'):
            list(DbBinded.objects.cache().using('slave'))


@unittest.skipIf(connection.settings_dict['ENGINE'] != 'django.contrib.gis.db.backends.postgis',
                 "Only for PostGIS")
class GISTests(BaseTestCase):
    def test_invalidate_model_with_geometry(self):
        geom = Geometry()
        geom.save()
        # Raises ValueError if this doesn't work
        invalidate_obj(geom)


class SignalsTests(BaseTestCase):
    def setUp(self):
        super(SignalsTests, self).setUp()

        def set_signal(signal=None, **kwargs):
            self.signal_calls.append(kwargs)

        self.signal_calls = []
        cache_read.connect(set_signal, dispatch_uid=1, weak=False)

    def tearDown(self):
        super(SignalsTests, self).tearDown()
        cache_read.disconnect(dispatch_uid=1)

    def test_queryset(self):
        # Miss
        test_model = Category.objects.create(title="foo")
        Category.objects.cache().get(id=test_model.id)
        self.assertEqual(self.signal_calls, [{'sender': Category, 'func': None, 'hit': False}])

        # Hit
        self.signal_calls = []
        Category.objects.cache().get(id=test_model.id) # hit
        self.assertEqual(self.signal_calls, [{'sender': Category, 'func': None, 'hit': True}])

    def test_cached_as(self):
        get_calls = _make_inc(cached_as(Category.objects.filter(title='test')))
        func = get_calls.__wrapped__

        # Miss
        self.assertEqual(get_calls(), 1)
        self.assertEqual(self.signal_calls, [{'sender': None, 'func': func, 'hit': False}])

        # Hit
        self.signal_calls = []
        self.assertEqual(get_calls(), 1)
        self.assertEqual(self.signal_calls, [{'sender': None, 'func': func, 'hit': True}])


<<<<<<< HEAD
@unittest.skipIf(not (settings.CACHEOPS_DEGRADE_TILL_REQUEST_FINISHED
                      and settings.CACHEOPS_DEGRADE_ON_FAILURE),
                 "Persistent degradation is disabled")
class DegradePersistentTestCase(BaseTestCase):

    @mock.patch("redis.client.StrictRedis.execute_command", side_effect=TimeoutError())
    def testDegradePersistent(self, patched_execute):
        with self.assertNumQueries(2):
            cnt1 = Category.objects.cache().count()
            self.assertEqual(patched_execute.call_count, 1)
            patched_execute.reset_mock()

            cnt2 = Category.objects.cache().count()
            self.assertEqual(patched_execute.call_count, 0)
            self.assertEqual(cnt1, cnt2)

    @mock.patch("redis.client.StrictRedis.execute_command", side_effect=TimeoutError())
    def testDegradePersistentPerRequest(self, patched_execute):
        url = reverse("category_cache_view")
        for i in range(2):
            # degraded clients are cleaned on every request
            with self.assertNumQueries(1):
                self.client.get(url)
                self.assertEqual(patched_execute.call_count, 1)
                patched_execute.reset_mock()
=======
class LockingTests(BaseTestCase):
    def test_lock(self):
        import random
        import threading
        from .utils import ThreadWithReturnValue
        from before_after import before

        @cached_as(Post, lock=True, timeout=60)
        def func():
            return random.random()

        results = []
        locked = threading.Event()
        thread = [None]

        def second_thread():
            def _target():
                try:
                    with before('redis.StrictRedis.brpoplpush', lambda *a, **kw: locked.set()):
                        results.append(func())
                except Exception:
                    locked.set()
                    raise

            thread[0] = ThreadWithReturnValue(target=_target)
            thread[0].start()
            assert locked.wait(1)  # Wait until right before the block

        with before('random.random', second_thread):
            results.append(func())

        thread[0].join()

        self.assertEqual(results[0], results[1])


# TODO: remove this test when .iterator() is dropped
@unittest.skipIf(PolymorphicModel is None, "django-polumorphic doesn't work with Django 2.0")
class PolymorphicTests(BaseTestCase):
    def test_polymorphic(self):
        b = PolymorphicB.objects.create()
        z = PolymorphicZ.objects.create(a=b)
        z2 = PolymorphicZ.objects.get(id=z.id)
        self.assertEqual(type(z2.a), PolymorphicB)

>>>>>>> 7ac8ab2a

# Utilities

def _make_inc(deco=lambda x: x):
    calls = [0]

    @deco
    def inc(_=None, **kw):
        calls[0] += 1
        return calls[0]

    inc.get = lambda: calls[0]
    return inc<|MERGE_RESOLUTION|>--- conflicted
+++ resolved
@@ -925,7 +925,52 @@
         self.assertEqual(self.signal_calls, [{'sender': None, 'func': func, 'hit': True}])
 
 
-<<<<<<< HEAD
+class LockingTests(BaseTestCase):
+    def test_lock(self):
+        import random
+        import threading
+        from .utils import ThreadWithReturnValue
+        from before_after import before
+
+        @cached_as(Post, lock=True, timeout=60)
+        def func():
+            return random.random()
+
+        results = []
+        locked = threading.Event()
+        thread = [None]
+
+        def second_thread():
+            def _target():
+                try:
+                    with before('redis.StrictRedis.brpoplpush', lambda *a, **kw: locked.set()):
+                        results.append(func())
+                except Exception:
+                    locked.set()
+                    raise
+
+            thread[0] = ThreadWithReturnValue(target=_target)
+            thread[0].start()
+            assert locked.wait(1)  # Wait until right before the block
+
+        with before('random.random', second_thread):
+            results.append(func())
+
+        thread[0].join()
+
+        self.assertEqual(results[0], results[1])
+
+
+# TODO: remove this test when .iterator() is dropped
+@unittest.skipIf(PolymorphicModel is None, "django-polumorphic doesn't work with Django 2.0")
+class PolymorphicTests(BaseTestCase):
+    def test_polymorphic(self):
+        b = PolymorphicB.objects.create()
+        z = PolymorphicZ.objects.create(a=b)
+        z2 = PolymorphicZ.objects.get(id=z.id)
+        self.assertEqual(type(z2.a), PolymorphicB)
+
+
 @unittest.skipIf(not (settings.CACHEOPS_DEGRADE_TILL_REQUEST_FINISHED
                       and settings.CACHEOPS_DEGRADE_ON_FAILURE),
                  "Persistent degradation is disabled")
@@ -951,53 +996,6 @@
                 self.client.get(url)
                 self.assertEqual(patched_execute.call_count, 1)
                 patched_execute.reset_mock()
-=======
-class LockingTests(BaseTestCase):
-    def test_lock(self):
-        import random
-        import threading
-        from .utils import ThreadWithReturnValue
-        from before_after import before
-
-        @cached_as(Post, lock=True, timeout=60)
-        def func():
-            return random.random()
-
-        results = []
-        locked = threading.Event()
-        thread = [None]
-
-        def second_thread():
-            def _target():
-                try:
-                    with before('redis.StrictRedis.brpoplpush', lambda *a, **kw: locked.set()):
-                        results.append(func())
-                except Exception:
-                    locked.set()
-                    raise
-
-            thread[0] = ThreadWithReturnValue(target=_target)
-            thread[0].start()
-            assert locked.wait(1)  # Wait until right before the block
-
-        with before('random.random', second_thread):
-            results.append(func())
-
-        thread[0].join()
-
-        self.assertEqual(results[0], results[1])
-
-
-# TODO: remove this test when .iterator() is dropped
-@unittest.skipIf(PolymorphicModel is None, "django-polumorphic doesn't work with Django 2.0")
-class PolymorphicTests(BaseTestCase):
-    def test_polymorphic(self):
-        b = PolymorphicB.objects.create()
-        z = PolymorphicZ.objects.create(a=b)
-        z2 = PolymorphicZ.objects.get(id=z.id)
-        self.assertEqual(type(z2.a), PolymorphicB)
-
->>>>>>> 7ac8ab2a
 
 # Utilities
 
