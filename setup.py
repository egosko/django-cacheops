--- conflicted
+++ resolved
@@ -9,13 +9,8 @@
 
 
 setup(
-<<<<<<< HEAD
     name='django-cacheops-readreplica',
-    version='2.4.3',
-=======
-    name='django-cacheops',
     version='3.2.1',
->>>>>>> 7ac8ab2a
     author='Alexander Schepanovski',
     author_email='suor.web@gmail.com',
 
